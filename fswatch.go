--- conflicted
+++ resolved
@@ -395,14 +395,14 @@
 	return err
 }
 
-<<<<<<< HEAD
 func matches(dir string, config FWConfig) (bool, error) {
 	if len(config.Triggers) == 0 {
 		return false, errors.New("no triggers")
 	}
 
 	return ignore.Matches(dir, config.Triggers[0].Pattens)
-=======
+}
+
 func listAllDir(path string, depth int) (dirs []string, err error) {
 	baseNumSeps := strings.Count(path, string(os.PathSeparator))
 	err = filepath.Walk(path, func(path string, info os.FileInfo, err error) error {
@@ -425,7 +425,6 @@
 		return nil
 	})
 	return
->>>>>>> 892e1e55
 }
 
 func drainEvent(fwc FWConfig) (globalEventC chan FSEvent, wg *sync.WaitGroup, err error) {
@@ -594,15 +593,8 @@
 				}
 			}
 		}
-<<<<<<< HEAD
-
-		err = WatchPathAndChildren(fsw, fwc, visits)
-		if err != nil {
-			log.Println(err)
-=======
 		if len(patterns) == 0 {
 			patterns = append(patterns, "**/*.go", "**/*.c", "**/*.py")
->>>>>>> 892e1e55
 		}
 		log.Infof("Watche patterns: %v", patterns)
 		command, _ := shellquote.Quote(args)
@@ -626,7 +618,7 @@
 		log.Fatal(err)
 	}
 
-	err = WatchPathAndChildren(fswatcher, fwc.WatchPaths, fwc.WatchDepth, visits)
+	err = WatchPathAndChildren(fswatcher, fwc, visits)
 	if err != nil {
 		log.Println(err)
 	}
